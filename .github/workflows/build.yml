name: Build

on: [push]

jobs:
  linux:
    runs-on: ubuntu-latest
    services:
      registry:
        image: registry:2
        ports:
          - 5000:5000
    strategy:
      matrix:
        include:
        -
          target: x86_64-unknown-linux-gnu
          platform: linux/amd64
          php-version: '8.0'
        -
          target: aarch64-unknown-linux-gnu
          platform: linux/arm64
          php-version: '8.0'
        -
          target: x86_64-unknown-linux-gnu
          platform: linux/amd64
          php-version: '8.1'
        -
          target: aarch64-unknown-linux-gnu
          platform: linux/arm64
          php-version: '8.1'
        -
          target: x86_64-unknown-linux-gnu
          platform: linux/amd64
          php-version: '8.2'
        -
<<<<<<< HEAD
=======
          os: ubuntu-latest
>>>>>>> 4a87d916
          target: aarch64-unknown-linux-gnu
          platform: linux/arm64
          php-version: '8.2'
    steps:
      - name: Checkout
        uses: actions/checkout@v1

      - name: Setup QEMU
        uses: docker/setup-qemu-action@v2

      - name: Cache Cargo
        id: cache-primes
        uses: actions/cache@v3
        with:
          path: ~/.cargo
          key: "v1"

      - name: Setup docker
        uses: docker/build-push-action@v2
        with:
          context: .
          platforms: ${{ matrix.platform }}
          push: true
          tags: localhost:5000/phpv8js-build:latest
          build-args: |
            FROM_PHP=${{ matrix.php-version }}

      - run: mkdir ~/.cargo-registry

      - name: Build
        run: docker run --rm -v ~/.cargo-registry:/usr/local/cargo/registry -v $PWD:/code localhost:5000/phpv8js-build:latest bash -c 'rustup target add ${{ matrix.target }} ; cargo build --release --target ${{ matrix.target }}'

      - name: Rename file
        run: cp target/${{ matrix.target }}/release/libv8js.so php${{ matrix.php-version }}-${{ matrix.target }}-libv8js.so

      - uses: actions/upload-artifact@v3
        with:
          name: php${{ matrix.php-version }}-${{ matrix.target }}
          path: php${{ matrix.php-version }}-${{ matrix.target }}-libv8js.so
      - name: Release
        uses: softprops/action-gh-release@v1
        if: startsWith(github.ref, 'refs/tags/')
        with:
          files: |
            php${{ matrix.php-version }}-${{ matrix.target }}-libv8js.so
        env:
          GITHUB_TOKEN: ${{ secrets.GITHUB_TOKEN }}

  macos:
    runs-on: macos-latest
    strategy:
      matrix:
        include:
        -
          target: aarch64-apple-darwin
          php-version: '8.0'
        -
          target: x86_64-apple-darwin
          php-version: '8.0'
        -
          target: aarch64-apple-darwin
          php-version: '8.1'
        -
          target: x86_64-apple-darwin
          php-version: '8.1'
        -
          target: aarch64-apple-darwin
          php-version: '8.2'
        -
          target: x86_64-apple-darwin
          php-version: '8.2'
    steps:
      - name: Checkout
        uses: actions/checkout@v1

      - name: Install latest rust toolchain
        uses: actions-rs/toolchain@v1
        with:
          toolchain: stable
          target: ${{ matrix.target }}
          default: true
          override: true
      - name: Setup PHP version
        run: brew install php@${{ matrix.php-version }} && brew unlink php && brew link --force php@${{ matrix.php-version }}
      - name: Build
        uses: actions-rs/cargo@v1
        with:
          use-cross: ${{ matrix.cross }}
          command: build
          args: --release --target ${{ matrix.target }} --lib

      - name: Rename file
        run: mv target/${{ matrix.target }}/release/libv8js.dylib target/php${{ matrix.php-version }}-${{ matrix.target }}-libv8js.dylib

      - uses: actions/upload-artifact@v3
        with:
          name: php${{ matrix.php-version }}-${{ matrix.target }}
          path: target/php${{ matrix.php-version }}-${{ matrix.target }}-libv8js.dylib
      - name: Release
        uses: softprops/action-gh-release@v1
        if: startsWith(github.ref, 'refs/tags/')
        with:
          files: |
            target/php${{ matrix.php-version }}-${{ matrix.target }}-libv8js.dylib
        env:
          GITHUB_TOKEN: ${{ secrets.GITHUB_TOKEN }}<|MERGE_RESOLUTION|>--- conflicted
+++ resolved
@@ -34,10 +34,6 @@
           platform: linux/amd64
           php-version: '8.2'
         -
-<<<<<<< HEAD
-=======
-          os: ubuntu-latest
->>>>>>> 4a87d916
           target: aarch64-unknown-linux-gnu
           platform: linux/arm64
           php-version: '8.2'
